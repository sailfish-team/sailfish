--- conflicted
+++ resolved
@@ -154,13 +154,10 @@
         self._symbol_map = {}  # Maps param indices to sympy expressions.
         self._symbol_to_geo_map = {}    #Maps array indices 
                                         #to one sympy expression
-<<<<<<< HEAD
-
-=======
+
         self._non_sa_symbolic_map = {}
         self._extended_copy_map = {}
         
->>>>>>> b7140c58
         # Maps timeseries data ID to offset in self._timeseries_data.
         timeseries_offset_map = {}
         timeseries_offset = 0
@@ -241,30 +238,7 @@
                                 self._timeseries_data.extend(ts._data)
 
                     self._encoded_param_map[param_map == node_key] = idx
-<<<<<<< HEAD
-                elif isinstance(param, nt.DynamicValue) and param.need_mf:
-                    param_data = param.data
-                    nodes_idx = np.argwhere(param_map == node_key)
-                    symbol_idx = param_items
-                    self._symbol_map[symbol_idx] = param
-                    
-                    uniques = np.unique(param_data)
-                    uniques.flags.writeable = False
-
-                    sym_indexes=()
-                    for value in uniques:
-                        if (value, param) in seen_params:
-                            idx = param_to_idx[(value, param)]
-                        else:
-                            seen_params.add((value, param))
-                            for v in value:
-                                self._geo_params.append((v, param))
-                            idx = param_items
-                            
-                            sym_indexes+=(idx,)
-                            param_to_idx[(value, param)] = idx
-                            param_items += len(value)
-=======
+
                 elif isinstance(param, ImmutableDenseMatrix):
                     if param in seen_params:
                         idx = param_to_idx[param]
@@ -276,7 +250,6 @@
                         param_items += 1
                     
                     self._encoded_param_map[param_map == node_key] = idx   
->>>>>>> b7140c58
 
                         idxs = nodes_idx[param_data == value]
                         if idxs.shape[1] == 3:
@@ -393,11 +366,10 @@
             'node_params': self._geo_params,
             'symbol_idx_map': self._symbol_map,
             'symbol_to_geo_map': self._symbol_to_geo_map,
-<<<<<<< HEAD
-=======
+
             'non_sa_symbolic_map':self._non_sa_symbolic_map,           
             'extended_copy_map': self._extended_copy_map,
->>>>>>> b7140c58
+
             'timeseries_data': self._timeseries_data,
             'non_symbolic_idxs': self._non_symbolic_idxs,
             'scratch_space': self.scratch_space_size > 0,
