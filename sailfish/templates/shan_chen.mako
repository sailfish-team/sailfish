<%
  from sailfish import sym
%>

<%namespace file="mako_utils.mako" import="cex,get_field_loc,get_field_off"/>
<%namespace file="kernel_common.mako" import="*"/>

## Declares and evaluate the Shan-Chen forces.
<%def name="sc_calculate_force(grid_idx=0)">
  float sca0[${dim}]={};

  if (isWetNode(type)) {
<<<<<<< HEAD
    %for dists, coupling_const in force_couplings.iteritems():
=======
    %for dists, coupling_const in force_couplings.items():
>>>>>>> 2fb2de2f
      %if (dists[0] == grid_idx) and (constants[coupling_const] != 0.0):
        shan_chen_force(gi, g${grid_idx}m0, gg${dists[1]}m0,
                ${coupling_const}, sca0, ${position()});
      %endif
    %endfor

    // Convert momentum and force into velocity and acceleration.
    %for i in range(0, dim):
      sca0[${i}] /= g${grid_idx}m0;
    %endfor
  }
</%def>

// Calculates the Shan-Chan pseudopotential.
${device_func} inline float sc_ppot(${global_ptr} ${const_ptr} float *__restrict__ field, unsigned int gi)
{
  float lfield = field[gi];
  return ${cex(sym.SHAN_CHEN_POTENTIALS[sc_potential]('lfield'))};
}

// Calculates the Shan-Chen force between two fluid components.
//
//  F = -G * \phi_A(x) \sum_i w_i e_i \phi_B(x + e_i)
//
// i: global node index
// rho: density at the current node
// field: (density) fielf of the other fluid component
// f1, f2: fields
// cc: coupling constant
// out: Shan-Chen force (output variable)
// x, y, [z]: position of the node
${device_func} inline void shan_chen_force(int i, float rho, ${global_ptr} ${const_ptr} float *__restrict__ field,
float cc, float *out, ${position_decl(prefix='')})
{
  float psi;
  float force[${dim}] = {};

  %if block.envelope_size != 0:
    int off;
  %endif

  unsigned int gi;    // global index

  %for i, ve in enumerate(grid.basis):
    %if ve.dot(ve) != 0.0:
      // ${ve}
      %if block.envelope_size == 0:
        ${get_field_loc(*ve)};
      %else:
        ${get_field_off(*ve)}
        gi = i + off;
      %endif

      psi = sc_ppot(field, gi);

      %for j, component in enumerate(ve):
        %if component != 0:
          force[${j}] += psi * ${component * grid.weights[i]};
        %endif
      %endfor
    %endif
  %endfor

  // Local node -- no offset.
  psi = ${cex(sym.SHAN_CHEN_POTENTIALS[sc_potential]('rho'))};

  %for i in range(0, dim):
    force[${i}] *= - psi * cc;
    out[${i}] += force[${i}];
  %endfor
}<|MERGE_RESOLUTION|>--- conflicted
+++ resolved
@@ -10,11 +10,7 @@
   float sca0[${dim}]={};
 
   if (isWetNode(type)) {
-<<<<<<< HEAD
-    %for dists, coupling_const in force_couplings.iteritems():
-=======
     %for dists, coupling_const in force_couplings.items():
->>>>>>> 2fb2de2f
       %if (dists[0] == grid_idx) and (constants[coupling_const] != 0.0):
         shan_chen_force(gi, g${grid_idx}m0, gg${dists[1]}m0,
                 ${coupling_const}, sca0, ${position()});
