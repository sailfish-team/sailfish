--- conflicted
+++ resolved
@@ -107,11 +107,6 @@
   ${force_field_if_required()}
   ${', int gi' if force_field else ''})
 {
-<<<<<<< HEAD
-  ${body_force(grid_idx)}
-  ${bgk_relaxation_preamble(grid_idx)}
-
-=======
   ${body_force(force_for_eq.get(grid_idx, grid_idx))}
   ${bgk_relaxation_preamble(grid_idx)}
 
@@ -122,7 +117,6 @@
     ${body_force(grid_idx, vector_decl=(force_for_eq.get(grid_idx, grid_idx) is None))}
   %endif
 
->>>>>>> 2fb2de2f
   %if grid_idx == 1:
     float omega = ${cex(1.0 / tau_phi)};
   %elif grid_idx == 2:
