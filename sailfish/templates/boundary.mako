<%!
    from sailfish import sym, sym_equilibrium
    import sailfish.node_type as nt
%>

<%namespace file="mako_utils.mako" import="*"/>
<%namespace file="propagation.mako" import="rel_offset,get_odist,set_odist"/>
<%namespace file="kernel_common.mako" import="*" name="kernel_common"/>

<%def name="misc_bc_args_decl()">
  ${cond(misc_bc_vars, ', ')} ${', '.join('float* %s' % x for x in misc_bc_vars)}
</%def>

<%def name="misc_bc_args()">
  ${cond(misc_bc_vars, ', ')} ${', '.join(misc_bc_vars)}
</%def>

<%def name="declare_misc_bc_vars()">
  %if nt.NTWallTMS in node_types:
    // Target macroscopic values for TMS nodes.
    float tg_rho[1];
    float tg_v[${dim}];
  %endif
</%def>

<%def name="extended_rel_offset(x, y, z)" filter="trim">
  %if grid.dim == 2:
    ${x}+offset[0]+(${y}+offset[1])*${arr_nx}
  %else:
    ${x}+offset[0]+ ${arr_nx}*(${y}+offset[1]+${arr_ny}*(${z}+offset[2]))
  %endif
</%def>

<%def name="extended_get_odist(dist_out, idir=0, xoff=0, yoff=0, zoff=0, offset=0)" filter="trim">
  %if node_addressing == 'indirect' :
    ${dist_out}[nodes[dense_gi + (unsigned int)(${offset} + ${extended_rel_offset(xoff, yoff, zoff)})] + ${dist_size * idir}u]
  %else:
    ${dist_out}[gi + (${dist_size * idir}u + (unsigned int)(${offset} + ${extended_rel_offset(xoff, yoff, zoff)}))]
 %endif
</%def>

#############################################################################
## Code rendering.
#############################################################################

%if timeseries_data:
// All timeseries used in the simulation concatenated into a single array.
__device__ float bc_timeseries[] = {
  ${', '.join('%.16e' % x for x in timeseries_data)}
};

// Returns a linearly interpolated value between (0, d0) and (1, d1) at pos \in (0, 1)
${device_func} inline float interpolate_linear(const float d0, const float d1, const float pos) {
  return pos * d1 + d0 * (1.0f - pos);
}

// Arguments are:
//  offset - offset in the global timeseries array (bc_timeseries)
//  size - size of the current timeseries
//  step - number LB iations corresponding to two neighboring data points
//  iteration - current LB iteration number
${device_func} inline float timeseries_interpolate(
    const unsigned int offset,
    const unsigned int size,
    const float step,
    const unsigned int iteration) {
  const float buf_position = fmodf(iteration, step * size);
  float w = buf_position / step;
  const unsigned int idx = floor(w);
  w -= idx;
  unsigned int idx2 = (idx + 1);
  if (idx2 >= size) {
    idx2 -= size;
  }
  return interpolate_linear(bc_timeseries[offset + idx], bc_timeseries[offset + idx2], w);
}
%endif  ## timeseries_data

%if time_dependence:
// Returns the physical time corresponding to the given LB iteration.
${device_func} inline float get_time_from_iteration(unsigned int iteration) {
  return iteration * ${cex(dt_per_lattice_time_unit)};
}
%endif  ## time_dependence

## Renders functions to compute dynamic values.
<<<<<<< HEAD
%for i, expressions in symbol_idx_map.iteritems():
  ${device_func} inline void time_dep_param_${i}(float *out
    %if symbol_to_geo_map:                                             
      , float spatial_array_x, float spatial_array_y  
      %if dim==3:
        ,float  spatial_array_z
      %endif
=======
%for i, expressions in symbol_idx_map.items():
  ${device_func} inline void time_dep_param_${i}(float *out
      %if symbol_to_geo_map:                                             
        , float spatial_array_x, float spatial_array_y  
        %if dim==3:
          ,float  spatial_array_z
        %endif
>>>>>>> b7140c58
    %endif
    ${dynamic_val_args_decl()}) {
    %if time_dependence:
      float phys_time = get_time_from_iteration(iteration_number);
    %endif
    %for j, expr in enumerate(expressions):
      out[${j}] = ${cex(expr)};
    %endfor
  }
%endfor

// Returns a node parameter which is a vector (in 'out').
${device_func} inline void node_param_get_vector(const int idx, float *out
    ${dynamic_val_args_decl()}) {
  %if (time_dependence or space_dependence) and symbol_idx_map:     
    if (idx >= ${non_symbolic_idxs}) {
<<<<<<< HEAD
        ##if both spatial array and sympy expression:
        %if  symbol_to_geo_map: 
          %for key, val in symbol_to_geo_map.iteritems():
            if (idx >= ${min(val)} &&  idx<=${max(val)}){
               float spatial_array_x = node_params[idx];
               float spatial_array_y = node_params[idx + 1];
              %if dim == 3:
                float spatial_array_z = node_params[idx + 2];  
                time_dep_param_${key}(out,spatial_array_x,spatial_array_y, spatial_array_z ${dynamic_val_args()});
                return;
              %else:
                time_dep_param_${key}(out,spatial_array_x,spatial_array_y ${dynamic_val_args()});
                return;
              %endif  
            }
          %endfor
        %else:
      switch (idx) {
        %for key, val in symbol_idx_map.iteritems():
          %if len(val) == dim:
            case ${key}:
              time_dep_param_${key}(out ${dynamic_val_args()});
=======
      ## if both spatial array and sympy expression:
      %if  symbol_to_geo_map: 
        if (0) {}
          %for key, val in symbol_to_geo_map.items():            
        else if (idx >= ${min(val)} &&  idx<=${max(val)}){
          float spatial_array_x = node_params[idx];
          float spatial_array_y = node_params[idx + 1];
            %if dim == 3:
              float spatial_array_z = node_params[idx + 2];  
              time_dep_param_${key}(out,spatial_array_x,spatial_array_y, spatial_array_z ${dynamic_val_args()});
>>>>>>> b7140c58
              return;
            %else:
              time_dep_param_${key}(out,spatial_array_x,spatial_array_y ${dynamic_val_args()});
              return;
            %endif  
        }  
          %endfor
          %if non_sa_symbolic_map:
        else {
          switch (idx) {
            %for key, val in non_sa_symbolic_map.items():
              %if len(val) == dim:
                case ${key}:{
                  %if dim == 3:
                    time_dep_param_${key}(out,0,0,0 ${dynamic_val_args()});
                  %else:
                    time_dep_param_${key}(out,0,0 ${dynamic_val_args()});
                  %endif
                  return;
                  }
              %endif
            %endfor
          default:
          %if gpu_check_invalid_values:
            printf("Invalid vector value (idx=%d)\n", idx);
          %endif
          die();
          }
        }
        %endif
      %else:
        switch (idx) {
          %for key, val in symbol_idx_map.items():
            %if len(val) == dim:
              case ${key}:
                time_dep_param_${key}(out ${dynamic_val_args()});
                return;
            %endif
          %endfor
          default:
          %if gpu_check_invalid_values:
            printf("Invalid vector value (idx=%d)\n", idx);
          %endif
<<<<<<< HEAD
          die();}
   %endif 
   }
  %endif out[0] = node_params[idx];
=======
          die();
          }
      %endif     
    }
  %endif
  out[0] = node_params[idx];
>>>>>>> b7140c58
  out[1] = node_params[idx + 1];
  %if dim == 3:
    out[2] = node_params[idx + 2];
  %endif
}

// Returns a node parameter which is a scalar.
${device_func} inline float node_param_get_scalar(const int idx ${dynamic_val_args_decl()}) {
  %if (time_dependence or space_dependence) and symbol_idx_map:
    if (idx >= ${non_symbolic_idxs}) {
      switch (idx) {
        %for key, val in symbol_idx_map.iteritems():
          %if len(val) == 1:
            case ${key}: {
              float out;
              time_dep_param_${key}(&out ${dynamic_val_args()});
              return out;
            }
          %endif
        %endfor
        default:
          %if gpu_check_invalid_values:
            printf("Invalid scalar value (idx=%d\n", idx);
          %endif
          die();
      }
    }
  %endif
  return node_params[idx];
}

// Add comments for the Guo density implementation.
<%def name="guo_density_node_index_shift_intro()">
  %if nt.NTGuoDensity in node_types:
    int orig_gi = gi;
    if (isNTGuoDensity(type)) {
      switch (orientation) {
        %for dir_ in grid.dir2vecidx.keys():
          case (${dir_}): {
            ## TODO: add a function to calculate the local indices from gi
            %if dim == 2:
              gi += ${rel_offset(*(list(grid.dir_to_vec(dir_)) + [0]))};
              gx += ${grid.dir_to_vec(dir_)[0]};
              gy += ${grid.dir_to_vec(dir_)[1]};
            %else:
              gi += ${rel_offset(*(grid.dir_to_vec(dir_)))};
              gx += ${grid.dir_to_vec(dir_)[0]};
              gy += ${grid.dir_to_vec(dir_)[1]};
              gz += ${grid.dir_to_vec(dir_)[2]};
            %endif
            break;
          }
        %endfor
      }
    }
  %endif
</%def>

<%def name="guo_density_restore_index()">
  %if nt.NTGuoDensity in node_types:
    if (isNTGuoDensity(type)) {
      gi = orig_gi;
    }
  %endif
</%def>

<%def name="guo_density_node_index_shift_final()">
  %if nt.NTGuoDensity in node_types:
    if (isNTGuoDensity(type)) {
      switch (orientation) {
        %for dir_ in grid.dir2vecidx.keys():
          case (${dir_}): {
            ## TODO: add a function to calculate the local indices from gi
            gx -= ${grid.dir_to_vec(dir_)[0]};
            gy -= ${grid.dir_to_vec(dir_)[1]};
            %if dim == 3:
              gz -= ${grid.dir_to_vec(dir_)[2]};
            %endif
            break;
          }
        %endfor
      }
    }
  %endif
</%def>

${device_func} inline void bounce_back(Dist *fi)
{
  float t;

  %for i in sym.bb_swap_pairs(grid):
    t = fi->${grid.idx_name[i]};
    fi->${grid.idx_name[i]} = fi->${grid.idx_name[grid.idx_opposite[i]]};
    fi->${grid.idx_name[grid.idx_opposite[i]]} = t;
  %endfor
}

// Compute the 0th moment of the distributions, i.e. density.
${device_func} inline void compute_0th_moment(Dist *fi, float *out)
{
  *out = ${sym.ex_rho(grid, 'fi', incompressible, minimize_roundoff=config.minimize_roundoff)};
}

// Compute the 1st moments of the distributions, i.e. momentum.
${device_func} inline void compute_1st_moment(Dist *fi, float *out, int add, float factor)
{
  if (add) {
    %for d in range(0, grid.dim):
      out[${d}] += factor * (${cex(sym.ex_velocity(grid, 'fi', d, config, momentum=True), pointers=True)});
    %endfor
  } else {
    %for d in range(0, grid.dim):
      out[${d}] = factor * (${cex(sym.ex_velocity(grid, 'fi', d, config, momentum=True), pointers=True)});
    %endfor
  }
}

// Compute the 2nd moments of the distributions.  Order of components is:
// 2D: xx, xy, yy
// 3D: xx, xy, xz, yy, yz, zz
${device_func} inline void compute_2nd_moment(Dist *fi, float *out)
{
  %for i, (a, b) in enumerate([(x,y) for x in range(0, dim) for y in range(x, dim)]):
    out[${i}] = ${cex(sym.ex_flux(grid, 'fi', a, b, config), pointers=True)};
  %endfor
}

// Computes the 2nd moment of the non-equilibrium distribution function
// given the full distribution fuction 'fi'.
${device_func} inline void compute_noneq_2nd_moment(Dist* fi, const float rho, float *v0, float *out)
{
  %for i, (a, b) in enumerate([(x,y) for x in range(0, dim) for y in range(x, dim)]):
    out[${i}] = ${cex(sym.ex_flux(grid, 'fi', a, b, config), pointers=True)} -
          ${cex(sym.ex_eq_flux(grid, a, b))};
  %endfor
}

// Compute the 1st moments of the distributions and divide it by the 0-th moment
// i.e. compute velocity.
${device_func} inline void compute_1st_div_0th(Dist *fi, float *out, float zero)
{
  %for d in range(0, grid.dim):
    out[${d}] = ${cex(sym.ex_velocity(grid, 'fi', d, config), pointers=True, rho='zero')};
  %endfor
}

${device_func} inline void compute_macro_quant(Dist *fi, float *rho, float *v)
{
  compute_0th_moment(fi, rho);
  compute_1st_div_0th(fi, v, *rho);
}

%if nt.NTZouHeVelocity in node_types or nt.NTZouHeDensity in node_types or nt.NTRegularizedVelocity in node_types:
<%def name="do_noneq_bb(orientation)">
  case ${orientation}:
    %for arg, val in sym.noneq_bb(grid, orientation, equilibria[0](grid, config).expression):
      ${cex(arg, pointers=True)} = ${cex(val, pointers=True)};
    %endfor
    break;
</%def>

<%def name="noneq_bb()">
  // Bounce-back of the non-equilibrium parts.
  switch (orientation) {
    %for i in range(1, grid.dim * 2 + 1):
      ${do_noneq_bb(i)}
    %endfor
    case ${nt_dir_other}:
      bounce_back(fi);
      return;
  }
</%def>
%endif

%if nt.NTZouHeVelocity in node_types or nt.NTZouHeDensity in node_types:
<%def name="zouhe_fixup(orientation)">
  case ${orientation}:
    %for arg, val in sym.zouhe_fixup(grid, orientation):
      ${str(arg)} = ${cex(val, vectors=False)};
    %endfor
    break;
</%def>

${device_func} void zouhe_bb(Dist *fi, int orientation, float *rho, float *v0)
{
  ${noneq_bb()}

  float nvx, nvy;
  %if dim == 3:
    float nvz;
  %endif

  // Compute new macroscopic variables.
  nvx = ${cex(sym.ex_velocity(grid, 'fi', 0, config, momentum=True))};
  nvy = ${cex(sym.ex_velocity(grid, 'fi', 1, config, momentum=True))};
  %if dim == 3:
    nvz = ${cex(sym.ex_velocity(grid, 'fi', 2, config, momentum=True))};
  %endif

  // Compute momentum difference. rho here needs to be the full density.
  nvx = *rho * v0[0] - nvx;
  nvy = *rho * v0[1] - nvy;
  %if dim == 3:
    nvz = *rho * v0[2] - nvz;
  %endif

  // Redistribute excess momentum.
  switch (orientation) {
    %for i in range(1, grid.dim * 2 + 1):
      ${zouhe_fixup(i)}
    %endfor
  }
}
%endif  ## ZouHe

## TODO integrate it via mako with the function below

${device_func} inline void get0thMoment(Dist *fi, int node_type, int orientation, float *out)
{
  compute_0th_moment(fi, out);
}

<%def name="for_orientation_dist(link_tags=False)">
  %if use_link_tags and link_tags:
    ## Use connectivity tags.
    %for i, (name, opp_idx) in enumerate(zip(grid.idx_name[1:], grid.idx_opposite[1:])):
      ## Don't generate code for cases that never happen.
      %if unused_tag_bits & (1 << i) == 0:
        // ${name} points to a missing node, ${grid.idx_name[opp_idx]} is undefined
        if ((orientation & ${1 << i}) == 0) {
          ${caller.body(missing_idx=opp_idx, opp_name=name)}
        }
      %endif
    %endfor
  %else:
    switch (orientation) {
      %for o in range(1, grid.dim*2+1):
        case ${o}: {
          %for dist_idx in sym.get_missing_dists(grid, o):
            // ${grid.idx_name[dist_idx]} is undefined.
            ${caller.body(missing_idx=dist_idx, opp_name=grid.idx_name[grid.idx_opposite[dist_idx]])}
          %endfor
          break;
        }
      %endfor
    }
  %endif
</%def>

<%def name="_fill_missing_distributions_with_opposite()">
  <%self:for_orientation_dist args="missing_idx,opp_name">
    fi->${grid.idx_name[missing_idx]} = fi->${opp_name};
  </%self:for_orientation_dist>
</%def>

// Common code for the equilibrium and Zou-He density boundary conditions.
<%def name="_macro_density_bc_common()">
  int node_param_idx = decodeNodeParamIdx(ncode);
  ${_fill_missing_distributions_with_opposite()}
  *rho = ${sym.ex_rho(grid, 'fi', incompressible, minimize_roundoff=config.minimize_roundoff)};
  float par_rho = node_param_get_scalar(node_param_idx ${dynamic_val_args()});

  switch (orientation) {
    %for i in range(1, grid.dim*2+1):
      case ${i}: {
        %for d in range(0, grid.dim):
          v0[${d}] = ${cex(sym.ex_velocity(grid, 'fi', d, config, missing_dir=i, par_rho='par_rho'), pointers=True)};
        %endfor
        break;
       }
    %endfor
  }
</%def>

<%def name="_macro_velocity_bc_common()">
  int node_param_idx = decodeNodeParamIdx(ncode);
  // We're dealing with a boundary node, for which some of the distributions
  // might be meaningless.  Fill them with the values of the opposite
  // distributions.
  ${_fill_missing_distributions_with_opposite()}
  *rho = ${sym.ex_rho(grid, 'fi', incompressible, minimize_roundoff=minimize_roundoff)};
  node_param_get_vector(node_param_idx, v0 ${dynamic_val_args()});

  switch (orientation) {
    %for i in range(1, grid.dim*2+1):
      case ${i}:
        *rho = ${cex(sym.ex_rho(grid, 'fi', incompressible, missing_dir=i, minimize_roundoff=config.minimize_roundoff), pointers=True)};
        break;
    %endfor
  }
</%def>

//
// Get macroscopic density rho and velocity v given a distribution fi, and
// the node class node_type.
//
${device_func} inline void getMacro(
    Dist *fi, int ncode, int node_type, int orientation, float *rho,
    float *v0 ${dynamic_val_args_decl()})
{
  if (NTUsesStandardMacro(node_type) || orientation == ${nt_dir_other}) {
    compute_macro_quant(fi, rho, v0);
  }
  %if nt.NTEquilibriumVelocity in node_types:
    else if (isNTEquilibriumVelocity(node_type)) {
      ${_macro_velocity_bc_common()}
    }
  %endif
  %if nt.NTZouHeVelocity in node_types:
    else if (isNTZouHeVelocity(node_type)) {
      ${_macro_velocity_bc_common()}
    }
  %endif
  %if nt.NTRegularizedVelocity in node_types:
    else if (isNTRegularizedVelocity(node_type)) {
      ${_macro_velocity_bc_common()}
    }
  %endif
  %if nt.NTZouHeDensity in node_types:
    else if (isNTZouHeDensity(node_type)) {
      ${_macro_density_bc_common()}
      zouhe_bb(fi, orientation, &par_rho, v0);
      compute_macro_quant(fi, rho, v0);
      *rho = par_rho ${'-1.0f' if config.minimize_roundoff else ''};
    }
  %endif
  %if nt.NTEquilibriumDensity in node_types:
    else if (isNTEquilibriumDensity(node_type)) {
      ${_macro_density_bc_common()}
      *rho = par_rho ${'-1.0f' if config.minimize_roundoff else ''};
    }
  %endif
  %if nt.NTRegularizedDensity in node_types:
    else if (isNTRegularizedDensity(node_type)) {
      ${_macro_density_bc_common()}
      *rho = par_rho ${'-1.0f' if config.minimize_roundoff else ''};
    }
  %endif
}

// Uses extrapolation/other schemes to compute missing distributions for some implementations
// of boundary condtitions.
${device_func} inline void fixMissingDistributions(
    ${nodes_array_if_required()}
    Dist *fi, ${global_ptr} float *dist_in
    ${dense_gi_if_required()},
    int ncode, int node_type, int orientation, unsigned int gi,
    ${kernel_args_1st_moment('iv')}
    ${global_ptr} float *gg0m0
    ${misc_bc_args_decl()}
    ${scratch_space_if_required()}) {
  if (0) {}
  ## These boundary conditions are non-local and can thus be implemented in
  ## this way only with the AB access pattern. In the AA access pattern,
  ## their implementation requires a separate kernel call.
  %if access_pattern == 'AB':
    %if nt.NTExtendedCopy in node_types:
      else if (isNTExtendedCopy(node_type)) {
        int node_param_idx = decodeNodeParamIdx(ncode);
        %if dim == 2:
          int gx = get_global_id(0);
          int gy = get_global_id(1);
        %else:
          // This is a workaround for the limitations of current CUDA devices.
          // We would like the grid to be 3 dimensional, but only 2 dimensions
          // are supported.  We thus encode the first two dimensions (x, y) of
          // the simulation grid into the x dimension of the CUDA/OpenCL grid
          // as:
          //   x_dev = y * num_blocks + x.
          //
          // This works fine, as x is relatively small, since:
          //   x = x_sim / block_size.
          int gx = get_global_id(0) % ${grid_nx};
          int gy = get_global_id(0) / ${grid_nx};
          int gz = get_global_id(1);
        %endif
        
        
        switch (node_param_idx){
          %for i, transformation_data in extended_copy_map.items():
            case ${i}:{  
              int offset[${grid.dim}];
              %for k in range(grid.dim):
                offset[${k}] = (int)(${sym.rotate_pos(grid, transformation_data)[k]});
              %endfor
          //    printf("invalid node index detected in sparse coll %d  %d %d (%d, %d, %d) orient %d \n", offset[0], offset[1], offset[2], gx, gy, gz, orientation); 
              switch (orientation) {
                %for o in range(1, grid.dim*2+1):
                  case ${o}: {
                      %for dist_idx in sym.get_missing_dists(grid, o):
                     
                        fi->${grid.idx_name[dist_idx]} = ${extended_get_odist('dist_in', sym.rotate_dist(grid,dist_idx, transformation_data))};
                      %endfor
                      break;
                      }
              %endfor
              
            }
            break;
                      }
          %endfor
        }
      }
      
    %endif
    %if nt.NTCopy in node_types:
      else if (isNTCopy(node_type)) {
        switch (orientation) {
        %for o in range(1, grid.dim*2+1):
          case ${o}: {
            %for dist_idx in sym.get_missing_dists(grid, o):
              fi->${grid.idx_name[dist_idx]} = ${get_odist('dist_in', dist_idx, *grid.dir_to_vec(o))};
            %endfor
            break;
          }
        %endfor
        }
      }
    %endif

    %if nt.NTYuOutflow in node_types:
      else if (isNTYuOutflow(node_type)) {
        switch (orientation) {
        %for o in range(1, grid.dim*2+1):
          case ${o}: {
            %for dist_idx in sym.get_missing_dists(grid, o):
              fi->${grid.idx_name[dist_idx]} =
                2.0f * ${get_odist('dist_in', dist_idx, *grid.dir_to_vec(o))} -
                ${get_odist('dist_in', dist_idx, *(2 * grid.dir_to_vec(o)))};
            %endfor
            break;
          }
        %endfor
        }
      }
    %endif

    %if nt.NTGradFreeflow in node_types:
      else if (isNTGradFreeflow(node_type)) {
        // Load values for velocity and density from the previous step.
        float rho = gg0m0[gi];
        float vx = ivx[gi];
        float vy = ivy[gi];
        ${'float vz = ivz[gi];' if dim == 3 else ''}
        float flux[${flux_components}];
        int scratch_id = decodeNodeScratchId(ncode);
        loadNodeScratchSpace(scratch_id, node_type, node_scratch_space, flux);
        %for idx, grad_approx in zip(grid.idx_name, sym.grad_approx(grid)):
          // Fill undefined distributions from the Grad aproximation.
          if (!isfinite(fi->${idx})) {
            fi->${idx} = ${cex(grad_approx, vectors=False)};
          }
        %endfor
      }
    %endif
  ## access_pattern == AA
  %else:
    %if nt.NTYuOutflow in node_types or nt.NTGradFreeflow in node_types or nt.NTCopy in node_types:
      #error NTYuOutflow, NTGradFreeflow and NTCopy are not supported with the AA access_pattern.
    %endif
  %endif

  %if nt.NTWallTMS in node_types:
    // Replaces the missing distributions using the bounce-back rule.
    // No density/momentum correction happens here.
    else if (isNTWallTMS(node_type)) {
      compute_macro_quant(fi, tg_rho, tg_v);

      <% eq = sym_equilibrium.get_equilibrium(config, equilibria, grids, 0) %>
      %for local_var in eq.local_vars:
        const float ${cex(local_var.lhs)} =
          ${cex(local_var.rhs, rho='*tg_rho', vel='tg_v')};
      %endfor
      // Replace missing distributions with equilibrium ones
      // calculated for the target macroscopic variables.
      <%self:for_orientation_dist link_tags="True" args="missing_idx,opp_name">
        fi->${grid.idx_name[missing_idx]} = ${cex(eq.expression[missing_idx], rho='*tg_rho', vel='tg_v')};
      </%self:for_orientation_dist>
    }
  %endif
}

## Replaces missing distributions with opposite values, directly in global memory.
## This effectively implements bounce-back on the link, as used NTHalfBBWall.
<%def name="_global_mem_fill_missing_dists_with_opposites()">
  <%self:for_orientation_dist link_tags="True" args="missing_idx,opp_name">
    %if access_pattern == 'AB':
      ${get_odist('dist_out', missing_idx)} = fi->${opp_name};
    %else:
      if (iteration_number & 1) {
        ${get_odist('dist_out', missing_idx)} = fi->${opp_name};
      } else {
        ${get_odist('dist_out', grid.idx_opposite[missing_idx],
              *grid.basis[grid.idx_opposite[missing_idx]])} = fi->${opp_name};
      }
    %endif
  </%self:for_orientation_dist>
</%def>

// TODO: Check whether it is more efficient to actually recompute
// node_type and orientation instead of passing them as variables.
${device_func} inline void postcollisionBoundaryConditions(
    Dist *fi, int ncode, int node_type, int orientation,
    float *rho, float *v0, unsigned int gi, ${global_ptr} float *dist_out
    ${iteration_number_if_required()}
    ${misc_bc_args_decl()}
    ${scratch_space_if_required()})
{
  if (0) {}

  %if nt.NTHalfBBWall in node_types:
    else if (isNTHalfBBWall(node_type)) {
      ${_global_mem_fill_missing_dists_with_opposites()}
    }
  %endif

  %if nt.NTGradFreeflow in node_types:
    // Store the flux tensor so that it can be used to compute the Grad approximation
    // in the next iteration.
    else if (isNTGradFreeflow(node_type)) {
      int scratch_id = decodeNodeScratchId(ncode);
      float flux[${flux_components}];
      compute_2nd_moment(fi, flux);
      storeNodeScratchSpace(scratch_id, node_type, flux, node_scratch_space);
    }
  %endif

  %if nt.NTWallTMS in node_types:
    // Adds the (f^eq(TG) - f^eq(inst)) part of the distribution.
    else if (isNTWallTMS(node_type)) {
      {
        <% eq = sym_equilibrium.get_equilibrium(config, equilibria, grids, 0) %>
        %for local_var in eq.local_vars:
          const float ${cex(local_var.lhs)} =
            ${cex(local_var.rhs, rho='*tg_rho', vel='tg_v', pointers=True)};
        %endfor

        %for val, idx in zip(eq.expression, grid.idx_name):
          fi->${idx} += ${cex(val, rho='*tg_rho', vel='tg_v', pointers=True)};
        %endfor
      }
      {
        <% eq = sym_equilibrium.get_equilibrium(config, equilibria, grids, 0) %>
        %for local_var in eq.local_vars:
          const float ${cex(local_var.lhs)} = ${cex(local_var.rhs, pointers=True)};
        %endfor

        %for val, idx in zip(eq.expression, grid.idx_name):
          fi->${idx} -= ${cex(val, pointers=True)};
        %endfor
      }

      // Write new values back to memory like for the half-way bounce-back.
      ${_global_mem_fill_missing_dists_with_opposites()}
    }
  %endif


%if nt.NTLaminarize in node_types:
    %if grid.dim == 3 and grid.Q == 13:
      #error Laminarize  condition unsupported in D3Q13.
    %endif
     else if (isNTLaminarize(node_type) ) {
      float f;

      int node_param_idx = decodeNodeParamIdx(ncode);


      float alpha = node_param_get_scalar(node_param_idx ${dynamic_val_args()});



      switch (orientation-(orientation+1)%2) {      
      %for o in [1,3,5]:
        case ${o}: {


      %for group in sym.get_sym_groups(grid, o):
       f = 0.0f;   
       %for i in group:
           f += ${float(grid.weights[i]/sum(grid.weights[s_] for s_ in group))} * fi->${grid.idx_name[i]};
       %endfor

      %for j in group:
            fi->${grid.idx_name[j]} *= (1.0f - alpha);
            fi->${grid.idx_name[j]} += alpha*f;
       %endfor
     %endfor  


          
          break;
        }
      %endfor
      }




     
    }
  %endif


}

<%def name="precollision_arguments()" filter="trim">
  %if access_pattern == 'AA' and nt.NTDoNothing in node_types:
    , dist_out, gi
    %if node_addressing == 'indirect':
      , nodes, dense_gi
    %endif
  %endif
</%def>

${device_func} inline void precollisionBoundaryConditions(Dist *fi, int ncode,
    int node_type, int orientation, float *rho, float *v0
    ${', ' + global_ptr + 'float *dist_out, unsigned int gi' + (', %s const int *nodes, int dense_gi' % global_ptr if node_addressing == 'indirect'  else '') if access_pattern == 'AA' and nt.NTDoNothing in node_types else ''}
    ${iteration_number_if_required()})
{
  if (0) {}

  %if nt.NTFullBBWall in node_types:
    else if (isNTFullBBWall(node_type)) {
      bounce_back(fi);
    }
  %endif

  %if (nt.NTEquilibriumVelocity in node_types) or (nt.NTEquilibriumDensity in node_types):
    ## Additional variables required for the evaluation of the
    ## equilibrium distribution function.
    else if (is_NTEquilibriumNode(node_type)) {
      <% eq = equilibria[0](grid, config) %>
      %for local_var in eq.local_vars:
        float ${cex(local_var.lhs)} = ${cex(local_var.rhs)};
      %endfor
      %for feq, idx in zip(eq.expression, grid.idx_name):
        fi->${idx} = ${cex(feq, pointers=True)};
      %endfor
    }
  %endif

  %if nt.NTZouHeVelocity in node_types:
    else if (isNTZouHeVelocity(node_type)) {
      zouhe_bb(fi, orientation, rho, v0);
    }
  %endif

  %if nt.NTRegularizedVelocity in node_types or nt.NTRegularizedDensity in node_types:
    else if (0 ${'|| isNTRegularizedVelocity(node_type)' if nt.NTRegularizedVelocity in node_types else ''}
           ${'|| isNTRegularizedDensity(node_type)' if nt.NTRegularizedDensity in node_types else ''}) {
      ${noneq_bb()}
      float flux[${flux_components}];
      compute_noneq_2nd_moment(fi, *rho, v0, flux);

      <%
        eq = equilibria[0](grid, config)
        reg_diff = sym.reglb_flux_tensor(grid)
      %>
      %for local_var in eq.local_vars:
        float ${cex(local_var.lhs)} = ${cex(local_var.rhs)};
      %endfor
      %for feq, idx, reg in zip(eq.expression, grid.idx_name, reg_diff):
        fi->${idx} = max(1e-7f, ${cex(feq, pointers=True)} + ${cex(reg, pointers=True)});
      %endfor
    }
  %endif

  %if nt.NTSlip in node_types:
    %if grid.dim == 3 and grid.Q == 13:
      #error Slip boundary condition unsupported in D3Q13.
    %endif
    else if (isNTSlip(node_type)) {
      float t;
      switch (orientation) {
      %for i in range(1, grid.dim*2+1):
        case ${i}: {
          %for j, k in sym.slip_bb_swap_pairs(grid, i):
            t = fi->${grid.idx_name[j]};
            fi->${grid.idx_name[j]} = fi->${grid.idx_name[k]};
            fi->${grid.idx_name[k]} = t;
          %endfor
          break;
        }
      %endfor
      }
    }
  %endif



  

  %if access_pattern == 'AA' and nt.NTDoNothing in node_types:
    // Only need to do special processing for the propagate in-place step.
    // For this step, we store the missing distributions in the ghost nodes
    // adjacent to the do-nothing node in such a way that in the next iteration
    // they will be retrieved using the standard procedure.
    else if (isNTDoNothing(node_type)) {
      <%self:for_orientation_dist args="missing_idx,opp_name">
        if (iteration_number & 1) {
          ${get_odist('dist_out', missing_idx)} = fi->${grid.idx_name[missing_idx]};
        } else {
          ${get_odist('dist_out', grid.idx_opposite[missing_idx],
                *grid.basis[grid.idx_opposite[missing_idx]])} = fi->${grid.idx_name[missing_idx]};
        }
      </%self:for_orientation_dist>
    }
  %endif
}<|MERGE_RESOLUTION|>--- conflicted
+++ resolved
@@ -84,15 +84,6 @@
 %endif  ## time_dependence
 
 ## Renders functions to compute dynamic values.
-<<<<<<< HEAD
-%for i, expressions in symbol_idx_map.iteritems():
-  ${device_func} inline void time_dep_param_${i}(float *out
-    %if symbol_to_geo_map:                                             
-      , float spatial_array_x, float spatial_array_y  
-      %if dim==3:
-        ,float  spatial_array_z
-      %endif
-=======
 %for i, expressions in symbol_idx_map.items():
   ${device_func} inline void time_dep_param_${i}(float *out
       %if symbol_to_geo_map:                                             
@@ -100,7 +91,7 @@
         %if dim==3:
           ,float  spatial_array_z
         %endif
->>>>>>> b7140c58
+
     %endif
     ${dynamic_val_args_decl()}) {
     %if time_dependence:
@@ -117,30 +108,7 @@
     ${dynamic_val_args_decl()}) {
   %if (time_dependence or space_dependence) and symbol_idx_map:     
     if (idx >= ${non_symbolic_idxs}) {
-<<<<<<< HEAD
-        ##if both spatial array and sympy expression:
-        %if  symbol_to_geo_map: 
-          %for key, val in symbol_to_geo_map.iteritems():
-            if (idx >= ${min(val)} &&  idx<=${max(val)}){
-               float spatial_array_x = node_params[idx];
-               float spatial_array_y = node_params[idx + 1];
-              %if dim == 3:
-                float spatial_array_z = node_params[idx + 2];  
-                time_dep_param_${key}(out,spatial_array_x,spatial_array_y, spatial_array_z ${dynamic_val_args()});
-                return;
-              %else:
-                time_dep_param_${key}(out,spatial_array_x,spatial_array_y ${dynamic_val_args()});
-                return;
-              %endif  
-            }
-          %endfor
-        %else:
-      switch (idx) {
-        %for key, val in symbol_idx_map.iteritems():
-          %if len(val) == dim:
-            case ${key}:
-              time_dep_param_${key}(out ${dynamic_val_args()});
-=======
+
       ## if both spatial array and sympy expression:
       %if  symbol_to_geo_map: 
         if (0) {}
@@ -151,7 +119,6 @@
             %if dim == 3:
               float spatial_array_z = node_params[idx + 2];  
               time_dep_param_${key}(out,spatial_array_x,spatial_array_y, spatial_array_z ${dynamic_val_args()});
->>>>>>> b7140c58
               return;
             %else:
               time_dep_param_${key}(out,spatial_array_x,spatial_array_y ${dynamic_val_args()});
@@ -195,19 +162,13 @@
           %if gpu_check_invalid_values:
             printf("Invalid vector value (idx=%d)\n", idx);
           %endif
-<<<<<<< HEAD
-          die();}
-   %endif 
-   }
-  %endif out[0] = node_params[idx];
-=======
+
           die();
           }
       %endif     
     }
   %endif
   out[0] = node_params[idx];
->>>>>>> b7140c58
   out[1] = node_params[idx + 1];
   %if dim == 3:
     out[2] = node_params[idx + 2];
