--- conflicted
+++ resolved
@@ -541,21 +541,6 @@
         if options:
             model += ' ({0})'.format(', '.join(options))
 
-<<<<<<< HEAD
-    def _log_relaxation_model(self):
-        model = 'Relaxation model: {0}'.format(self.config.model)
-        options = []
-        if hasattr(self.config, 'regularized') and self.config.regularized:
-            options.append('regularized')
-        elif hasattr(self.config, 'regularized') and self.config.incompressible:
-            options.append('incompressible')
-        elif hasattr(self.config, 'minimize_roundoff') and self.config.minimize_roundoff:
-            options.append('round-off minimization')
-        if options:
-            model += ' ({0})'.format(', '.join(options))
-
-=======
->>>>>>> 98ec98ed
         self.config.logger.info(model)
 
     @property
@@ -1561,11 +1546,7 @@
         # communication and for specifing initial conditions.
         self._sim.init_fields(self)
         self._init_compute()
-<<<<<<< HEAD
-        if not self.config.restore_from:
-=======
         if restore_filename is None:
->>>>>>> 98ec98ed
             self.config.logger.debug("Initializing macroscopic fields.")
             # This has to take place before init_gpu_data, so that the initial
             # values are automatically copied to the GPU buffer.
@@ -1583,37 +1564,21 @@
 
         # No need to run the potentially costly initilization if we are
         # restarting from a checkpoint.
-<<<<<<< HEAD
-        if not self.config.restore_from:
-=======
         if restore_filename is None:
->>>>>>> 98ec98ed
             self.config.logger.debug("Applying initial conditions.")
             self._gpu_initial_conditions()
 
             # Run self-consistent (density) initialization if requested.
             if self._initialization:
                 self.initialize()
-<<<<<<< HEAD
 
             # Save initial state of the simulation.
             if self.config.output and self.config.from_ == 0:
                 self.config.logger.debug("Saving initial state.")
                 self._output.save(self._sim.iteration)
         else:
-            self.restore_checkpoint(io.subdomain_checkpoint(
-                self.config.restore_from, self._spec.id))
-
-=======
-
-            # Save initial state of the simulation.
-            if self.config.output and self.config.from_ == 0:
-                self.config.logger.debug("Saving initial state.")
-                self._output.save(self._sim.iteration)
-        else:
             self.restore_checkpoint(restore_filename)
 
->>>>>>> 98ec98ed
         if not self.config.max_iters:
             self.config.logger.warning("Running infinite simulation.")
 
@@ -1794,12 +1759,6 @@
                 self.save_checkpoint()
 
             self._sim.after_main_loop(self)
-
-            if hasattr(self._output,'thread_list'):
-                while any([t.isAlive() for t in self._output.thread_list]):
-                    self.config.logger.info('Waiting until all io threads finish, active threads: '+str(len(self._output.thread_list)))
-                    time.sleep(1)      
-
 
         except self.backend.FatalError:
             is_quit = True
