--- conflicted
+++ resolved
@@ -481,11 +481,6 @@
         self.data=None
         if self.need_mf:
             self.data=self._get_structured_array(params)
-<<<<<<< HEAD
-       
-=======
-            
->>>>>>> b7140c58
         self.params = params
 
     def __hash__(self):
@@ -542,11 +537,9 @@
             for arg in param.args:
                 if isinstance(arg, SpatialArray):
                     return True
-<<<<<<< HEAD
+
         return False 
-=======
-        return False
->>>>>>> b7140c58
+
     
     def _get_structured_array(self, params):
         """Returns a structured numpy array with spatial data"""
@@ -576,10 +569,6 @@
             else:
                 data+=(1.0,)         
         return multifield(data, where)
-<<<<<<< HEAD
-=======
-                    
->>>>>>> b7140c58
 
 
 class LinearlyInterpolatedTimeSeries(Symbol):
@@ -637,10 +626,7 @@
         """Returns a hash of the underying data series."""
         return hashlib.sha1(self._data).digest()
 
-<<<<<<< HEAD
-    
-=======
->>>>>>> b7140c58
+
 class SpatialArray(Symbol):
     """A spatial-dependent scalar data source."""
 
@@ -657,27 +643,6 @@
 
         Symbol.__init__('unused')
        
-<<<<<<< HEAD
-
-       
-        if type(data) is list or type(data) is tuple:
-            data = np.float64(data)
-
-        # Copy here is necessary so that the caller doesn't accidentally change
-        # the underlying array later. Also, we need the array to be C-contiguous
-        # (for __hash__ below), which might not be the case if it's a view.
-        self._data = data.copy()
-        self._index = index
-        self._where = where.copy()
-        # To be set later by the geometry encoder class. This is necessary due
-        # to how the printing system in Sympy works (see _ccode below).
-        #self._offset = None
-
-    def __hash__(self):
-        return (hash(hashlib.sha1(self._index).digest()) ^
-                hash(hashlib.sha1(self._data).digest()))
-
-=======
         if type(data) is list or type(data) is tuple:
             data = np.float64(data)
 
@@ -689,7 +654,6 @@
         
     def __hash__(self):
         return self._hash
->>>>>>> b7140c58
 
     def __str__(self):
         return 'SpatialArray([%d items], %s)' % (
@@ -706,9 +670,6 @@
     def data_hash(self):
         """Returns a hash of the underying data series."""
         return hashlib.sha1(self._data).digest()
-<<<<<<< HEAD
-=======
-    
->>>>>>> b7140c58
+
 # Maps node type IDs to their classes.
 _NODE_TYPES = __init_node_type_list()